--- conflicted
+++ resolved
@@ -52,11 +52,8 @@
     * Thread names via prctl - can be show in htop
     * Shutdown fix
     * Report build number alongside firmware version
-<<<<<<< HEAD
     * Added api commands for pause, stop and resume print job
-=======
     * If-Modified-Since and If-None-Match headers support for /api/files
->>>>>>> d0451b5c
 
 0.2.0 (2020-12-14)
 
